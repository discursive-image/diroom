--- conflicted
+++ resolved
@@ -1,7 +1,3 @@
-<<<<<<< HEAD
-### the Discorsive Image Room
-This tool acts as orchestrator between the **discorsive image** tool suite.
-=======
 # the Discorsive Image Room
 This tool acts as orchestrator between the **discorsive image** tool suite.
 
@@ -11,5 +7,57 @@
 - [Go](https://golang.org): for building the dependencies (go1.13.8).
 - [redis](https://redis.io) (optional): for caching the image links (999.999.999).
 
-**Disclaimer**: `sgtr` is still proprietary software :-( I hope I'll be allowed to free it soon!
->>>>>>> b14260e8
+**Disclaimer**: `sgtr` is still proprietary software :-( I hope I'll be allowed to free it soon, then I'll add the installation guide from source, at the moment it does not make much sense. The binary is provided though, checkout the release section!
+
+### Installation
+Just pick your [release](https://github.com/jecoz/diroom/releases)!
+
+### Usage
+Environment variables are used for authenticating with Google.
+This code snippet could go inside your .zshrc or .bashrc file:
+```
+# This is used for authenticating with Google's Speech-To-Text API.
+# Create your file https://cloud.google.com/speech-to-text/docs/quickstart-client-libraries#before-you-begin
+export GOOGLE_APPLICATION_CREDENTIALS=<.json credentials file path>
+
+# These are used for authenticating and configuring Google's Custom Search API.
+# Create yours at https://developers.google.com/custom-search/v1/introduction.
+# Creating a custom search allows also to make a search for a selected number of sites,
+# we want instead to search the whole internet. Make sure to set **ON** the
+# `Image Search` and `Search the entire web` options in the Custom Search control panel.
+export GOOGLE_SEARCH_KEY=<your search api key>
+export GOOGLE_SEARCH_CX=<your search api cx>
+```
+
+The release contains some helper scripts that make life easier to start the tools. Check them
+out if you want to understand how they're glued together.
+
+These are the steps required to start a `diroom`:
+If you need/want links to be cached (optimized google search usage), start the redis server in
+one terminal with:
+```
+% ./di-cache
+```
+Now open a new terminal tab (or a new terminal, but of course in the same directory) and start
+the server with:
+```
+% ./di-server --cache
+```
+If you did not start a redis instance, just drop the `--cache` flag. You now have a websocket server
+listening, checkout it's logs to find the port. You can connect to its "/di/stream" path to receive
+the stream of links, but first...
+
+(macOS stuff here)
+We want now to transcode microphone's input and send it to the server, otherwise we would not have
+any input. Run:
+```
+% ./di-macos-microphone-input
+```
+
+You can consume the images using the provided `bin/echoclient`, which connects to the server and just
+echoes what it receives.
+
+For the actual magic, use the [official dishow frontend app](https://github.com/AndreaKaus/dishow)! :tada:
+
+#### Notes
+It is possible to stop the input without affecting the server, and vice-versa.
